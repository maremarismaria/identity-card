# Blog & Personal Website

<<<<<<< HEAD
🚧 Personal Site under construction!
=======
Made with [Jekyll](https://jekyllrb.com/)

```
bundle install

bundle exec jekyll serve --livereload --host 0.0.0.0

JEKYLL_ENV=production bundle exec jekyll build
```
>>>>>>> c2a8308d
<|MERGE_RESOLUTION|>--- conflicted
+++ resolved
@@ -1,8 +1,5 @@
 # Blog & Personal Website
 
-<<<<<<< HEAD
-🚧 Personal Site under construction!
-=======
 Made with [Jekyll](https://jekyllrb.com/)
 
 ```
@@ -11,5 +8,4 @@
 bundle exec jekyll serve --livereload --host 0.0.0.0
 
 JEKYLL_ENV=production bundle exec jekyll build
-```
->>>>>>> c2a8308d
+```